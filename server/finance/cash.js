--- conflicted
+++ resolved
@@ -8,38 +8,6 @@
 const MS_PER_DAY = 86_400_000;
 const DEFAULT_CURRENCY = 'USD';
 const ISO_CURRENCY_PATTERN = /^[A-Z]{3}$/u;
-<<<<<<< HEAD
-const DEFAULT_DAY_COUNT = 365;
-const DEFAULT_PRECISION = 2;
-const CURRENCY_PRECISION = new Map([
-  ['CLP', 0],
-  ['JPY', 0],
-]);
-
-function getCurrencyPrecision(currency) {
-  const normalized = normalizeCurrency(currency);
-  return CURRENCY_PRECISION.get(normalized) ?? DEFAULT_PRECISION;
-}
-
-function currencyScale(currency) {
-  const precision = getCurrencyPrecision(currency);
-  return 10 ** precision;
-}
-
-function toMinorUnits(value, currency) {
-  return roundDecimal(d(value).times(currencyScale(currency)), 0).toNumber();
-}
-
-function fromMinorUnits(value, currency) {
-  return d(value).div(currencyScale(currency));
-}
-
-function roundToCurrency(value, currency) {
-  const precision = getCurrencyPrecision(currency);
-  return roundDecimal(value, precision);
-}
-=======
->>>>>>> cc7836bb
 
 function normalizeCurrency(value) {
   if (typeof value !== 'string') {
@@ -123,26 +91,7 @@
   return result;
 }
 
-<<<<<<< HEAD
-function matchesPortfolio(transaction, portfolioId) {
-  if (!portfolioId) {
-    return true;
-  }
-  if (!transaction?.portfolio_id) {
-    return true;
-  }
-  return transaction.portfolio_id === portfolioId;
-}
-
-function computeCashBalanceUntil(
-  transactions,
-  date,
-  currency = DEFAULT_CURRENCY,
-  { portfolioId, includeInterestOnDate = true } = {},
-) {
-=======
 function computeCashBalanceUntil(transactions, date, currency = DEFAULT_CURRENCY) {
->>>>>>> cc7836bb
   const dateKey = toDateKey(date);
   let balanceMinorUnits = 0;
   const sorted = [...transactions].sort((a, b) => {
@@ -166,18 +115,7 @@
     if (normalizeCurrency(tx.currency) !== currency) {
       continue;
     }
-<<<<<<< HEAD
-    if (
-      tx.type === 'INTEREST'
-      && tx.date === dateKey
-      && includeInterestOnDate === false
-    ) {
-      continue;
-    }
-    const amountMinorUnits = toMinorUnits(amount, currency);
-=======
     const amountCents = toCents(amount);
->>>>>>> cc7836bb
     switch (tx.type) {
       case 'DEPOSIT':
       case 'DIVIDEND':
@@ -258,11 +196,7 @@
   storage,
   monthKey,
   dateKey,
-<<<<<<< HEAD
-  interestMinorUnits,
-=======
   interestCents,
->>>>>>> cc7836bb
   currency,
   logger,
 }) {
@@ -281,11 +215,7 @@
   logger?.info?.('interest_accrual_buffered', {
     month: monthKey,
     date: dateKey,
-<<<<<<< HEAD
-    accrued_cents: accruedMinorUnits,
-=======
     accrued_cents: accruedCents,
->>>>>>> cc7836bb
     currency,
   });
   return {
@@ -304,14 +234,6 @@
 }) {
   const dateKey = toDateKey(date);
   const transactions = await storage.readTable('transactions');
-<<<<<<< HEAD
-  const interestRecord = postInterestForDate(policy?.portfolioId ?? null, dateKey, {
-    transactions,
-    policy,
-  });
-
-  if (!interestRecord) {
-=======
   const currency = normalizeCurrency(policy?.currency);
   const timeline = Array.isArray(policy?.apyTimeline) ? policy.apyTimeline : [];
   const cashBalance = computeCashBalanceUntil(transactions, prevKey, currency);
@@ -320,7 +242,6 @@
   const interestAmount = cashBalance.times(dailyRate);
   const interestCents = toCents(interestAmount);
   if (interestCents === 0) {
->>>>>>> cc7836bb
     return null;
   }
 
@@ -330,13 +251,8 @@
       storage,
       monthKey,
       dateKey,
-<<<<<<< HEAD
-      interestMinorUnits: toMinorUnits(interestRecord.amount, interestRecord.currency),
-      currency: interestRecord.currency,
-=======
       interestCents,
       currency,
->>>>>>> cc7836bb
       logger,
     });
   }
@@ -349,11 +265,6 @@
       && normalizeCurrency(tx.currency) === interestRecord.currency,
   );
 
-<<<<<<< HEAD
-  const record = existing
-    ? { ...existing, ...interestRecord, id: existing.id }
-    : interestRecord;
-=======
   const record = {
     id: interestId,
     type: 'INTEREST',
@@ -365,20 +276,15 @@
     internal: true,
     currency,
   };
->>>>>>> cc7836bb
 
   await storage.upsertRow('transactions', record, ['id']);
   if (logger?.info) {
     logger.info('interest_posted', {
       date: dateKey,
       amount: record.amount,
-<<<<<<< HEAD
-      currency: record.currency,
-=======
       cash_balance: roundDecimal(cashBalance, 6).toNumber(),
       apy,
       currency,
->>>>>>> cc7836bb
     });
   }
   return record;
@@ -405,13 +311,8 @@
   if (target && targetCurrency !== currency) {
     return null;
   }
-<<<<<<< HEAD
-  const accruedMinorUnits = target?.accrued_cents ?? 0;
-  if (accruedMinorUnits === 0) {
-=======
   const accruedCents = target?.accrued_cents ?? 0;
   if (accruedCents === 0) {
->>>>>>> cc7836bb
     return null;
   }
 
@@ -436,11 +337,7 @@
       accrued_cents: 0,
       last_accrual_date: target?.last_accrual_date ?? postingDate,
       posted_at: postingDate,
-<<<<<<< HEAD
-      posted_amount_cents: accruedMinorUnits,
-=======
       posted_amount_cents: accruedCents,
->>>>>>> cc7836bb
       currency,
     },
     ['month'],
@@ -450,11 +347,7 @@
     (tx) =>
       tx.type === 'INTEREST'
       && tx.date.slice(0, 7) === monthKey
-<<<<<<< HEAD
-      && tx.note === DAILY_INTEREST_NOTE
-=======
       && tx.note === 'Automated daily cash interest accrual'
->>>>>>> cc7836bb
       && normalizeCurrency(tx.currency) === currency,
   );
 
